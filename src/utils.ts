import base64 from "base64-js";
import base32Encode from "base32-encode";
import mimeDB from "mime-db";
import path from "path-browserify";
import parse from "url-parse";
import urljoin from "url-join";
import { Buffer } from "buffer";

export const defaultSkynetPortalUrl = "https://siasky.net";

export const uriHandshakePrefix = "hns:";
export const uriHandshakeResolverPrefix = "hnsres:";
export const uriSkynetPrefix = "sia:";

// TODO: Use a third-party library to make this more robust.
export function addSubdomain(url: string, subdomain: string): string {
  const urlObj = new URL(url);
  urlObj.hostname = `${subdomain}.${urlObj.hostname}`;
  const str = urlObj.toString();
  if (str.endsWith("/")) {
    return str.substring(0, str.length - 1);
  }
  return str;
}

export function addUrlQuery(url: string, query: Record<string, unknown>): string {
  const parsed = parse(url, true);
  if (parsed.query) {
    // Combine the desired query params with the already existing ones.
    query = { ...parsed.query, ...query };
  }
  parsed.set("query", query);
  return parsed.toString();
}

export function convertSkylinkToBase32(input: string): string {
  const decoded = base64.toByteArray(input.padEnd(input.length + 4 - (input.length % 4), "="));
  return base32Encode(decoded, "RFC4648-HEX", { padding: false }).toLowerCase();
}

export function defaultOptions(endpointPath: string) {
  return {
    endpointPath,
    APIKey: "",
    customUserAgent: "",
  };
}

// TODO: This will be smarter. See
// https://github.com/NebulousLabs/skynet-docs/issues/21.
export function defaultPortalUrl(): string {
  if (typeof window === "undefined") return "/"; // default to path root on ssr
  return window.location.origin;
}

function getFilePath(
  file: File & {
    webkitRelativePath?: string;
    path?: string;
  }
): string {
  return file.webkitRelativePath || file.path || file.name;
}

export function getRelativeFilePath(file: File): string {
  const filePath = getFilePath(file);
  const { root, dir, base } = path.parse(filePath);
  const relative = path.normalize(dir).slice(root.length).split(path.sep).slice(1);

  return path.join(...relative, base);
}

export function getRootDirectory(file: File): string {
  const filePath = getFilePath(file);
  const { root, dir } = path.parse(filePath);

  return path.normalize(dir).slice(root.length).split(path.sep)[0];
}

/**
 * Properly joins paths together to create a URL. Takes a variable number of
 * arguments.
 */
export function makeUrl(...args: string[]): string {
  return args.reduce((acc, cur) => urljoin(acc, cur));
}

<<<<<<< HEAD
// Allow ?, /, and # to end the hash portion of a skylink.
const SKYLINK_BOUNDARY = "[/]";
const SKYLINK_MATCHER = `([a-zA-Z0-9_-]{46})`;
const SKYLINK_DIRECT_REGEX = new RegExp(`^${SKYLINK_MATCHER}$`);
const SKYLINK_PATHNAME_REGEX = new RegExp(`^/?(${SKYLINK_MATCHER}(${SKYLINK_BOUNDARY}+.*)?)$`);

/**
 * Parses a skylink from a string, optionally including the path as well.
 * @param [includePath=false] - Whether to include the path after the skylink.
 */
export function parseSkylink(skylink: string, includePath = false): string {
  if (typeof skylink !== "string") {
    throw new Error(`Skylink has to be a string, ${typeof skylink} provided`);
  }

  // check for direct skylink match
  const matchDirect = skylink.match(SKYLINK_DIRECT_REGEX);
  if (matchDirect) return matchDirect[1];
=======
const SKYLINK_MATCHER = "([a-zA-Z0-9_-]{46})";
const SKYLINK_MATCHER_SUBDOMAIN = "([a-z0-9_-]{55})";
const SKYLINK_DIRECT_REGEX = new RegExp(`^${SKYLINK_MATCHER}$`);
const SKYLINK_PATHNAME_REGEX = new RegExp(`^/?${SKYLINK_MATCHER}(/.*)?$`);
const SKYLINK_SUBDOMAIN_REGEX = new RegExp(`^${SKYLINK_MATCHER_SUBDOMAIN}(\\..*)?$`);
const SKYLINK_REGEXP_MATCH_POSITION = 1;

/**
 * Parses the given string for a base64 skylink, or base32 if opts.subdomain is given.
 * @param skylinkStr - plain skylink, skylink with URI prefix, or URL with skylink as the first path element.
 * @param [opts={}] - Additional settings that can optionally be set.
 * @param [opts.subdomain=false] - Whether to parse the skylink as a base32 subdomain in a URL.
 */
export function parseSkylink(skylinkStr: string, opts: any = {}): string {
  if (typeof skylinkStr !== "string") throw new Error(`Skylink has to be a string, ${typeof skylinkStr} provided`);

  if (opts.subdomain) {
    return parseSkylinkBase32(skylinkStr);
  }

  // Check for skylink prefixed with sia: or sia:// and extract it.
  // Example: sia:XABvi7JtJbQSMAcDwnUnmp2FKDPjg8_tTTFP4BwMSxVdEg
  // Example: sia://XABvi7JtJbQSMAcDwnUnmp2FKDPjg8_tTTFP4BwMSxVdEg
  skylinkStr = trimUriPrefix(skylinkStr, uriSkynetPrefix);
>>>>>>> 883e9839

  // Check for direct base64 skylink match.
  const matchDirect = skylinkStr.match(SKYLINK_DIRECT_REGEX);
  if (matchDirect) return matchDirect[SKYLINK_REGEXP_MATCH_POSITION];

  // Check for skylink passed in an url and extract it.
  // Example: https://siasky.net/XABvi7JtJbQSMAcDwnUnmp2FKDPjg8_tTTFP4BwMSxVdEg
  // Example: https://bg06v2tidkir84hg0s1s4t97jaeoaa1jse1svrad657u070c9calq4g.siasky.net (if opts.subdomain = true)

<<<<<<< HEAD
  // pass empty object as second param to disable using location as base url when parsing in browser
  const parsed = parse(skylink, {});
  const matchIndirect = parsed.pathname.match(SKYLINK_PATHNAME_REGEX);
  if (matchIndirect) {
    return includePath ? matchIndirect[1] : matchIndirect[2];
  }
=======
  // Pass empty object as second param to disable using location as base url when parsing in browser.
  const parsed = parse(skylinkStr, {});
  const matchPathname = parsed.pathname.match(SKYLINK_PATHNAME_REGEX);
  if (matchPathname) return matchPathname[SKYLINK_REGEXP_MATCH_POSITION];
>>>>>>> 883e9839

  return null;
}

function parseSkylinkBase32(skylinkStr: string): string {
  // Pass empty object as second param to disable using location as base url when parsing in browser.
  const parsed = parse(skylinkStr, {});
  const matchHostname = parsed.hostname.match(SKYLINK_SUBDOMAIN_REGEX);
  if (matchHostname) return matchHostname[SKYLINK_REGEXP_MATCH_POSITION];

  return null;
}

export function trimUriPrefix(str: string, prefix: string): string {
  const longPrefix = `${prefix}//`;
  if (str.startsWith(longPrefix)) {
    // longPrefix is exactly at the beginning
    return str.slice(longPrefix.length);
  }
  if (str.startsWith(prefix)) {
    // else prefix is exactly at the beginning
    return str.slice(prefix.length);
  }
  return str;
}

export function randomNumber(low: number, high: number): number {
  return Math.random() * (high - low) + low;
}

// Converts a string to a uint8 array
export function stringToUint8Array(str: string): Uint8Array {
  return Uint8Array.from(Buffer.from(str));
}

// Converts a hex encoded string to a uint8 array
export function hexToUint8Array(str: string): Uint8Array {
  return new Uint8Array(str.match(/.{1,2}/g).map((byte) => parseInt(byte, 16)));
}

/**
 * Convert a byte array to a hex string.
 * From https://stackoverflow.com/a/44608819.
 */
export function toHexString(byteArray: Uint8Array): string {
  let s = "";
  byteArray.forEach(function (byte) {
    s += ("0" + (byte & 0xff).toString(16)).slice(-2);
  });
  return s;
}

// A helper function that uses a FileReader to read the contents of the given
// file
export function readData(file: File): Promise<string | ArrayBuffer> {
  return new Promise((resolve, reject) => {
    const reader = new FileReader();
    reader.readAsDataURL(file);
    reader.onload = () => resolve(reader.result);
    reader.onerror = (error) => reject(error);
  });
}

/**
 * Get the file mime type. In case the type is not provided, use mime-db and try
 * to guess the file type based on the extension.
 */
export function getFileMimeType(file: File): string {
  if (file.type) return file.type;
  const extension = file.name.slice(file.name.lastIndexOf(".") + 1);
  if (extension) {
    for (const type in mimeDB) {
      if (mimeDB[type]?.extensions?.includes(extension)) {
        return type;
      }
    }
  }
  return "";
}<|MERGE_RESOLUTION|>--- conflicted
+++ resolved
@@ -85,37 +85,18 @@
   return args.reduce((acc, cur) => urljoin(acc, cur));
 }
 
-<<<<<<< HEAD
-// Allow ?, /, and # to end the hash portion of a skylink.
-const SKYLINK_BOUNDARY = "[/]";
-const SKYLINK_MATCHER = `([a-zA-Z0-9_-]{46})`;
-const SKYLINK_DIRECT_REGEX = new RegExp(`^${SKYLINK_MATCHER}$`);
-const SKYLINK_PATHNAME_REGEX = new RegExp(`^/?(${SKYLINK_MATCHER}(${SKYLINK_BOUNDARY}+.*)?)$`);
-
-/**
- * Parses a skylink from a string, optionally including the path as well.
- * @param [includePath=false] - Whether to include the path after the skylink.
- */
-export function parseSkylink(skylink: string, includePath = false): string {
-  if (typeof skylink !== "string") {
-    throw new Error(`Skylink has to be a string, ${typeof skylink} provided`);
-  }
-
-  // check for direct skylink match
-  const matchDirect = skylink.match(SKYLINK_DIRECT_REGEX);
-  if (matchDirect) return matchDirect[1];
-=======
 const SKYLINK_MATCHER = "([a-zA-Z0-9_-]{46})";
 const SKYLINK_MATCHER_SUBDOMAIN = "([a-z0-9_-]{55})";
 const SKYLINK_DIRECT_REGEX = new RegExp(`^${SKYLINK_MATCHER}$`);
 const SKYLINK_PATHNAME_REGEX = new RegExp(`^/?${SKYLINK_MATCHER}(/.*)?$`);
 const SKYLINK_SUBDOMAIN_REGEX = new RegExp(`^${SKYLINK_MATCHER_SUBDOMAIN}(\\..*)?$`);
-const SKYLINK_REGEXP_MATCH_POSITION = 1;
+const SKYLINK_DIRECT_MATCH_POSITION = 1;
 
 /**
  * Parses the given string for a base64 skylink, or base32 if opts.subdomain is given.
  * @param skylinkStr - plain skylink, skylink with URI prefix, or URL with skylink as the first path element.
  * @param [opts={}] - Additional settings that can optionally be set.
+ * @param [opts.includePath=false] - Whether to include the path after the skylink.
  * @param [opts.subdomain=false] - Whether to parse the skylink as a base32 subdomain in a URL.
  */
 export function parseSkylink(skylinkStr: string, opts: any = {}): string {
@@ -129,29 +110,22 @@
   // Example: sia:XABvi7JtJbQSMAcDwnUnmp2FKDPjg8_tTTFP4BwMSxVdEg
   // Example: sia://XABvi7JtJbQSMAcDwnUnmp2FKDPjg8_tTTFP4BwMSxVdEg
   skylinkStr = trimUriPrefix(skylinkStr, uriSkynetPrefix);
->>>>>>> 883e9839
 
   // Check for direct base64 skylink match.
   const matchDirect = skylinkStr.match(SKYLINK_DIRECT_REGEX);
-  if (matchDirect) return matchDirect[SKYLINK_REGEXP_MATCH_POSITION];
+  if (matchDirect) return matchDirect[SKYLINK_DIRECT_MATCH_POSITION];
 
   // Check for skylink passed in an url and extract it.
   // Example: https://siasky.net/XABvi7JtJbQSMAcDwnUnmp2FKDPjg8_tTTFP4BwMSxVdEg
   // Example: https://bg06v2tidkir84hg0s1s4t97jaeoaa1jse1svrad657u070c9calq4g.siasky.net (if opts.subdomain = true)
 
-<<<<<<< HEAD
-  // pass empty object as second param to disable using location as base url when parsing in browser
-  const parsed = parse(skylink, {});
-  const matchIndirect = parsed.pathname.match(SKYLINK_PATHNAME_REGEX);
-  if (matchIndirect) {
-    return includePath ? matchIndirect[1] : matchIndirect[2];
-  }
-=======
   // Pass empty object as second param to disable using location as base url when parsing in browser.
   const parsed = parse(skylinkStr, {});
-  const matchPathname = parsed.pathname.match(SKYLINK_PATHNAME_REGEX);
-  if (matchPathname) return matchPathname[SKYLINK_REGEXP_MATCH_POSITION];
->>>>>>> 883e9839
+  const path = parsed.pathname;
+  const matchPathname = path.match(SKYLINK_PATHNAME_REGEX);
+  if (matchPathname) {
+    return opts.includePath ? trimSuffix(trimPrefix(path, "/"), "/") : matchPathname[SKYLINK_DIRECT_MATCH_POSITION];
+  }
 
   return null;
 }
@@ -160,9 +134,23 @@
   // Pass empty object as second param to disable using location as base url when parsing in browser.
   const parsed = parse(skylinkStr, {});
   const matchHostname = parsed.hostname.match(SKYLINK_SUBDOMAIN_REGEX);
-  if (matchHostname) return matchHostname[SKYLINK_REGEXP_MATCH_POSITION];
+  if (matchHostname) return matchHostname[SKYLINK_DIRECT_MATCH_POSITION];
 
   return null;
+}
+
+export function trimPrefix(str: string, prefix: string): string {
+  while (str.startsWith(prefix)) {
+    str = str.slice(prefix.length);
+  }
+  return str;
+}
+
+export function trimSuffix(str: string, suffix: string): string {
+  while (str.endsWith(suffix)) {
+    str = str.substring(0, str.length - suffix.length);
+  }
+  return str;
 }
 
 export function trimUriPrefix(str: string, prefix: string): string {
