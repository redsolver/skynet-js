--- conflicted
+++ resolved
@@ -108,12 +108,7 @@
    * @returns - The response from axios.
    * @throws - Will throw if unimplemented options have been passed in.
    */
-<<<<<<< HEAD
-  executeRequest(config: RequestConfig): Promise<AxiosResponse> {
-    // @ts-expect-error we expect this use case in case someone ignores typescript typing
-=======
-  protected executeRequest(config: any): Promise<AxiosResponse> {
->>>>>>> 6e5a6920
+  protected executeRequest(config: RequestConfig): Promise<AxiosResponse> {
     if (config.skykeyName || config.skykeyId) {
       throw new Error("Unimplemented: skykeys have not been implemented in this SDK");
     }
