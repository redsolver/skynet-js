import { pki } from "node-forge";
import { SkynetClient } from "./client";
import { CustomGetEntryOptions, RegistryEntry, SignedRegistryEntry, CustomSetEntryOptions } from "./registry";
import { trimUriPrefix, uriSkynetPrefix, toHexString, assertUint64, MAX_REVISION, BaseCustomOptions } from "./utils";
import { Buffer } from "buffer";
import { CustomUploadOptions } from "./upload";
import { CustomDownloadOptions } from "./download";

/**
 * Custom get JSON options.
 */
export type CustomGetJSONOptions = BaseCustomOptions & CustomGetEntryOptions & CustomDownloadOptions;

/**
 * Custom set JSON options.
 */
export type CustomSetJSONOptions = BaseCustomOptions & CustomSetEntryOptions & CustomUploadOptions;

export type VersionedEntryData = {
  data: Record<string, unknown> | null;
  revision: bigint | null;
};

/**
 * Gets the JSON object corresponding to the publicKey and dataKey.
 *
 * @param this - SkynetClient
 * @param publicKey - The user public key.
 * @param dataKey - The key of the data to fetch for the given user.
 * @param [customOptions] - Additional settings that can optionally be set.
 * @returns - The returned JSON and revision number.
 * @throws - Will throw if the returned signature does not match the returned entry, or if the skylink in the entry is invalid.
 */
export async function getJSON(
  this: SkynetClient,
  publicKey: string,
  dataKey: string,
  customOptions?: CustomGetJSONOptions
): Promise<VersionedEntryData> {
  const opts = {
    ...this.customOptions,
    ...customOptions,
  };

  // lookup the registry entry
  const { entry }: { entry: RegistryEntry } = await this.registry.getEntry(publicKey, dataKey, opts);
  if (entry === null) {
    return { data: null, revision: null };
  }

  // Download the data in that Skylink.
  // TODO: Replace with download request method.
  const skylink = entry.data;
<<<<<<< HEAD
=======
  const data = await this.getFileContent(skylink, opts);
>>>>>>> b828a1de

  return { data, revision: entry.revision };
}

/**
 * Sets a JSON object at the registry entry corresponding to the publicKey and dataKey.
 *
 * @param this - SkynetClient
 * @param privateKey - The user private key.
 * @param dataKey - The key of the data to fetch for the given user.
 * @param json - The JSON data to set.
 * @param [revision] - The revision number for the data entry.
 * @param [customOptions] - Additional settings that can optionally be set.
 * @throws - Will throw if the given entry revision does not fit in 64 bits, or if the revision was not given, if the latest revision of the entry is the maximum revision allowed.
 */
export async function setJSON(
  this: SkynetClient,
  privateKey: string,
  dataKey: string,
  json: Record<string, unknown>,
  revision?: bigint,
  customOptions?: CustomSetJSONOptions
): Promise<void> {
  const opts = {
    ...this.customOptions,
    ...customOptions,
  };

  const privateKeyBuffer = Buffer.from(privateKey, "hex");

  if (revision === undefined) {
    // fetch the current value to find out the revision.
    let entry: SignedRegistryEntry;
    try {
      const publicKey = pki.ed25519.publicKeyFromPrivateKey({ privateKey: privateKeyBuffer });
      entry = await this.registry.getEntry(toHexString(publicKey), dataKey, opts);
      revision = entry.entry.revision + BigInt(1);
    } catch (err) {
      revision = BigInt(0);
    }

    // Throw if the revision is already the maximum value.
    if (revision > MAX_REVISION) {
      throw new Error("Current entry already has maximum allowed revision, could not update the entry");
    }
  } else {
    // Assert the input is 64 bits.
    assertUint64(revision);
  }

<<<<<<< HEAD
  // Upload the data to acquire its skylink
=======
  // Upload the data to acquire its skylink.
>>>>>>> b828a1de
  const file = new File([JSON.stringify(json)], dataKey, { type: "application/json" });
  const skylink = await this.uploadFile(file, opts);

  // build the registry value
  const entry: RegistryEntry = {
    datakey: dataKey,
    data: trimUriPrefix(skylink, uriSkynetPrefix),
    revision,
  };

  // update the registry
  await this.registry.setEntry(privateKey, entry);
}<|MERGE_RESOLUTION|>--- conflicted
+++ resolved
@@ -51,10 +51,7 @@
   // Download the data in that Skylink.
   // TODO: Replace with download request method.
   const skylink = entry.data;
-<<<<<<< HEAD
-=======
   const data = await this.getFileContent(skylink, opts);
->>>>>>> b828a1de
 
   return { data, revision: entry.revision };
 }
@@ -105,11 +102,7 @@
     assertUint64(revision);
   }
 
-<<<<<<< HEAD
-  // Upload the data to acquire its skylink
-=======
   // Upload the data to acquire its skylink.
->>>>>>> b828a1de
   const file = new File([JSON.stringify(json)], dataKey, { type: "application/json" });
   const skylink = await this.uploadFile(file, opts);
 
