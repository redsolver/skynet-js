import { misc, codec } from "sjcl";
import { Buffer } from "buffer";
import { blake2bFinal, blake2bInit, blake2bUpdate } from "blakejs";
import randomBytes from "randombytes";
import { sign } from "tweetnacl";

import { RegistryEntry } from "./registry";
import { assertUint64 } from "./utils/number";
<<<<<<< HEAD
import { hexToUint8Array, stringToUint8ArrayUtf8, toHexString } from "./utils/string";
=======
import { hexToUint8Array, stringToUint8Array, toHexString } from "./utils/string";
import { validateNumber, validateString } from "./utils/validation";
>>>>>>> d197a54c

export type Signature = Buffer;

/**
 * Key pair.
 *
 * @property publicKey - The public key.
 * @property privateKey - The private key.
 */
export type KeyPair = {
  publicKey: string;
  privateKey: string;
};

/**
 * Key pair and seed.
 *
 * @property seed - The secure seed.
 */
export type KeyPairAndSeed = KeyPair & {
  seed: string;
};

/**
 * Returns a blake2b 256bit hasher. See `NewHash` in Sia.
 *
 * @returns - blake2b 256bit hasher.
 */
function newHash() {
  return blake2bInit(32, null);
}

/**
 * Converts the given number into a uint8 array
 *
 * @param num - Number to encode.
 * @returns - Number encoded as a byte array.
 */
export function encodeNumber(num: number): Uint8Array {
  const encoded = new Uint8Array(8);
  for (let index = 0; index < encoded.length; index++) {
    const byte = num & 0xff;
    encoded[index] = byte;
    num = num >> 8;
  }
  return encoded;
}

/**
 * Converts the given bigint into a uint8 array.
 *
 * @param int - Bigint to encode.
 * @returns - Bigint encoded as a byte array.
 * @throws - Will throw if the int does not fit in 64 bits.
 */
export function encodeBigintAsUint64(int: bigint): Uint8Array {
  // Assert the input is 64 bits.
  assertUint64(int);

  const encoded = new Uint8Array(8);
  for (let index = 0; index < encoded.length; index++) {
    const byte = int & BigInt(0xff);
    encoded[index] = Number(byte);
    int = int >> BigInt(8);
  }
  return encoded;
}

/**
 * Encodes the given UTF-8 string into a uint8 array containing the string length and the string.
 *
 * @param str - String to encode.
 * @returns - String encoded as a byte array.
 */
export function encodeUtf8String(str: string): Uint8Array {
  const byteArray = stringToUint8ArrayUtf8(str);
  const encoded = new Uint8Array(8 + byteArray.length);
  encoded.set(encodeNumber(byteArray.length));
  encoded.set(byteArray, 8);
  return encoded;
}

/**
 * Derives a child seed from the given master seed and sub seed.
 *
 * @param masterSeed - The master seed to derive from.
 * @param seed - The sub seed for the derivation.
 * @returns - The child seed derived from `masterSeed` using `seed`.
 * @throws - Will throw if the inputs are not strings.
 */
export function deriveChildSeed(masterSeed: string, seed: string): string {
  validateString("masterSeed", masterSeed, "parameter");
  validateString("seed", seed, "parameter");

  return toHexString(hashAll(encodeUtf8String(masterSeed), encodeUtf8String(seed)));
}

/**
 * Generates a master key pair and seed.
 *
 * @param [length=64] - The number of random bytes for the seed. Note that the string seed will be converted to hex representation, making it twice this length.
 * @returns - The generated key pair and seed.
 */
export function genKeyPairAndSeed(length = 64): KeyPairAndSeed {
  validateNumber("length", length, "parameter");

  const seed = makeSeed(length);
  return { ...genKeyPairFromSeed(seed), seed };
}

/**
 * Generates a public and private key from a provided, secure seed.
 *
 * @param seed - A secure seed.
 * @returns - The generated key pair.
 * @throws - Will throw if the input is not a string.
 */
export function genKeyPairFromSeed(seed: string): KeyPair {
  validateString("seed", seed, "parameter");

  // Get a 32-byte key.
  const derivedKey = misc.pbkdf2(seed, "", 1000, 32 * 8);
  const derivedKeyHex = codec.hex.fromBits(derivedKey);
  const { publicKey, secretKey } = sign.keyPair.fromSeed(hexToUint8Array(derivedKeyHex));

  return { publicKey: toHexString(publicKey), privateKey: toHexString(secretKey) };
}

/**
 * Takes all given arguments and hashes them.
 *
 * @param args - Byte arrays to hash.
 * @returns - The final hash as a byte array.
 */
export function hashAll(...args: Uint8Array[]): Uint8Array {
  const hasher = newHash();
  for (let i = 0; i < args.length; i++) {
    blake2bUpdate(hasher, args[i]);
  }
  return blake2bFinal(hasher);
}

/**
 * Hash the given data key.
 *
 * @param datakey - Datakey to hash.
 * @returns - Hash of the datakey.
 */
export function hashDataKey(datakey: string): Uint8Array {
  return hashAll(encodeUtf8String(datakey));
}

/**
 * Hashes the given registry entry.
 *
 * @param registryEntry - Registry entry to hash.
 * @returns - Hash of the registry entry.
 */
export function hashRegistryEntry(registryEntry: RegistryEntry): Uint8Array {
  return hashAll(
    hashDataKey(registryEntry.datakey),
    encodeUtf8String(registryEntry.data),
    encodeBigintAsUint64(registryEntry.revision)
  );
}

/**
 * Generates a random seed of the given length in bytes.
 *
 * @param length - Length of the seed in bytes.
 * @returns - The generated seed.
 */
function makeSeed(length: number): string {
  // Cryptographically-secure random number generator. It should use the
  // built-in crypto.getRandomValues in the browser.
  const array = randomBytes(length);
  return toHexString(array);
}<|MERGE_RESOLUTION|>--- conflicted
+++ resolved
@@ -6,12 +6,8 @@
 
 import { RegistryEntry } from "./registry";
 import { assertUint64 } from "./utils/number";
-<<<<<<< HEAD
 import { hexToUint8Array, stringToUint8ArrayUtf8, toHexString } from "./utils/string";
-=======
-import { hexToUint8Array, stringToUint8Array, toHexString } from "./utils/string";
 import { validateNumber, validateString } from "./utils/validation";
->>>>>>> d197a54c
 
 export type Signature = Buffer;
 
