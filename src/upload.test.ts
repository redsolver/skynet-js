--- conflicted
+++ resolved
@@ -38,9 +38,6 @@
     expect(data.skylink).toEqual(sialink);
   });
 
-<<<<<<< HEAD
-  it("should register onUploadProgress callback if defined", async () => {
-=======
   it("should set 'credentials' to 'include'", async () => {
     await client.uploadFile(file);
 
@@ -49,8 +46,7 @@
     expect(request.withCredentials).toBeTruthy();
   });
 
-  it("should send register onUploadProgress callback if defined", async () => {
->>>>>>> f794daa6
+  it("should register onUploadProgress callback if defined", async () => {
     const newPortal = "https://my-portal.net";
     const url = `${newPortal}/skynet/skyfile`;
     const client = new SkynetClient(newPortal);
