import type { AxiosResponse } from "axios";
import { Buffer } from "buffer";
import { sign } from "tweetnacl";

import { SkynetClient } from "./client";
import { assertUint64 } from "./utils/number";
<<<<<<< HEAD
import { BaseCustomOptions, defaultOptions } from "./utils/skylink";
import { hexToUint8Array, isHexString, toHexString, uint8ArrayToStringUtf8 } from "./utils/string";
=======
import { BaseCustomOptions, defaultBaseOptions } from "./utils/options";
import { hexToUint8Array, toHexString, uint8ArrayToString } from "./utils/string";
>>>>>>> d197a54c
import { getEntryUrlForPortal } from "./utils/url";
import { hashDataKey, hashRegistryEntry, Signature } from "./crypto";
import {
  validateBigint,
  validateHexString,
  validateObject,
  validateOptionalObject,
  validateString,
} from "./utils/validation";

/**
 * Custom get entry options.
 *
 * @property [endpointGetEntry] - The relative URL path of the portal endpoint to contact.
 */
export type CustomGetEntryOptions = BaseCustomOptions & {
  endpointGetEntry?: string;
};

/**
 * Custom set entry options.
 *
 * @property [endpointSetEntry] - The relative URL path of the portal endpoint to contact.
 */
export type CustomSetEntryOptions = BaseCustomOptions & {
  endpointSetEntry?: string;
};

export const defaultGetEntryOptions = {
  ...defaultBaseOptions,
  endpointGetEntry: "/skynet/registry",
};

export const defaultSetEntryOptions = {
  ...defaultBaseOptions,
  endpointSetEntry: "/skynet/registry",
};

export const DEFAULT_GET_ENTRY_TIMEOUT = 5; // 5 seconds

/**
 * Regex for JSON revision value without quotes.
 */
export const regexRevisionNoQuotes = /"revision":\s*([0-9]+)/;

/**
 * Regex for JSON revision value with quotes.
 */
const regexRevisionWithQuotes = /"revision":\s*"([0-9]+)"/;

/**
 * Registry entry.
 *
 * @property datakey - The key of the data for the given entry.
 * @property data - The data stored in the entry.
 * @property revision - The revision number for the entry.
 */
export type RegistryEntry = {
  datakey: string;
  data: string;
  revision: bigint;
};

/**
 * Signed registry entry.
 *
 * @property entry - The registry entry.
 * @property signature - The signature of the registry entry.
 */
export type SignedRegistryEntry = {
  entry: RegistryEntry | null;
  signature: Signature | null;
};

/**
 * Gets the registry entry corresponding to the publicKey and dataKey.
 *
 * @param this - SkynetClient
 * @param publicKey - The user public key.
 * @param dataKey - The key of the data to fetch for the given user.
 * @param [customOptions] - Additional settings that can optionally be set.
 * @returns - The signed registry entry.
 * @throws - Will throw if the returned signature does not match the returned entry or the provided timeout is invalid or the given key is not valid.
 */
export async function getEntry(
  this: SkynetClient,
  publicKey: string,
  dataKey: string | Uint8Array,
  customOptions?: CustomGetEntryOptions
): Promise<SignedRegistryEntry> {
  // Validation is done in `getEntryUrl`.

  const opts = {
    ...defaultGetEntryOptions,
    ...this.customOptions,
    ...customOptions,
  };

  const url = await this.registry.getEntryUrl(publicKey, dataKey, opts);

  let response: AxiosResponse;
  try {
    response = await this.executeRequest({
      ...opts,
      endpointPath: opts.endpointGetEntry,
      url,
      method: "get",
      // Transform the response to add quotes, since uint64 cannot be accurately
      // read by JS so the revision needs to be parsed as a string.
      transformResponse: function (data: string) {
        if (data === undefined) {
          return {};
        }
        // Change the revision value from a JSON integer to a string.
        data = data.replace(regexRevisionNoQuotes, '"revision":"$1"');
        // Convert the JSON data to an object.
        return JSON.parse(data);
      },
    });
  } catch (err) {
    /* istanbul ignore next */
    if (!err.response) {
      console.log(`Full error: ${err}`);
      throw new Error("Error response not found");
    }
    /* istanbul ignore next */
    if (!err.response.status) {
      console.log(`Full error: ${err}`);
      throw new Error("Error response did not contain expected field 'status'");
    }
    // Check if status was 404 "not found" and return null if so.
    if (err.response.status === 404) {
      return { entry: null, signature: null };
    }

    /* istanbul ignore next */
    if (!err.response.data) {
      console.log(`Full error: ${err}`);
      throw new Error(`Error response did not contain expected field 'data'. Status code: ${err.response.status}`);
    }
    /* istanbul ignore next */
    if (!err.response.data.message) {
      console.log(`Full error: ${err}`);
      throw new Error(
        `Error response did not contained expected fields 'data.message'. Status code: ${err.response.status}`
      );
    }
    // Return the error message from the response.
    throw new Error(err.response.data.message);
  }

  // Sanity check.
  try {
    validateString("response.data.data", response.data.data, "entry response field");
    validateString("response.data.revision", response.data.revision, "entry response field");
    validateString("response.data.signature", response.data.signature, "entry response field");
  } catch (err) {
    throw new Error(
      `Did not get a complete entry response despite a successful request. Please try again and report this issue to the devs if it persists. Error: ${err}`
    );
  }

  // Use empty string if the data is empty.
  let data = "";
  if (response.data.data) {
    data = uint8ArrayToStringUtf8(hexToUint8Array(response.data.data));
  }
  let dataKeyStr;
  // Convert the datakey to a string, use base64 encoding.
  if (typeof dataKey === "string") {
    dataKeyStr = dataKey;
  } else {
    dataKeyStr = toHexString(dataKey);
  }
  const signedEntry = {
    entry: {
      datakey: dataKeyStr,
      data,
      // Convert the revision from a string to bigint.
      revision: BigInt(response.data.revision),
    },
    signature: Buffer.from(hexToUint8Array(response.data.signature)),
  };
  if (
    signedEntry &&
    !sign.detached.verify(
      hashRegistryEntry(signedEntry.entry),
      new Uint8Array(signedEntry.signature),
      hexToUint8Array(publicKey)
    )
  ) {
    throw new Error("could not verify signature from retrieved, signed registry entry -- possible corrupted entry");
  }

  return signedEntry;
}

/**
 * Gets the registry entry URL corresponding to the publicKey and dataKey.
 *
 * @param this - SkynetClient
 * @param publicKey - The user public key.
 * @param dataKey - The key of the data to fetch for the given user.
 * @param [customOptions] - Additional settings that can optionally be set.
 * @returns - The full get entry URL.
 * @throws - Will throw if the provided timeout is invalid or the given key is not valid.
 */
export async function getEntryUrl(
  this: SkynetClient,
  publicKey: string,
  dataKey: string | Uint8Array,
  customOptions?: CustomGetEntryOptions
): Promise<string> {
  // Validation is done in `getEntryUrlForPortal`.

  const opts = {
    ...defaultGetEntryOptions,
    ...this.customOptions,
    ...customOptions,
  };

  const portalUrl = await this.portalUrl();

  return getEntryUrlForPortal(portalUrl, publicKey, dataKey, opts);
}

/**
 * Sets the registry entry.
 *
 * @param this - SkynetClient
 * @param privateKey - The user private key.
 * @param entry - The entry to set.
 * @param [customOptions] - Additional settings that can optionally be set.
 * @throws - Will throw if the entry revision does not fit in 64 bits or the given key is not valid.
 */
export async function setEntry(
  this: SkynetClient,
  privateKey: string,
  entry: RegistryEntry,
  customOptions?: CustomSetEntryOptions
): Promise<void> {
  validateHexString("privateKey", privateKey, "parameter");
  validateRegistryEntry("entry", entry, "parameter");
  validateOptionalObject("customOptions", customOptions, "parameter", defaultSetEntryOptions);

  // Assert the input is 64 bits.
  assertUint64(entry.revision);

  const opts = {
    ...defaultSetEntryOptions,
    ...this.customOptions,
    ...customOptions,
  };
  const privateKeyArray = hexToUint8Array(privateKey);

  const signature: Uint8Array = await signEntry(privateKey, entry);

  const { publicKey: publicKeyArray } = sign.keyPair.fromSecretKey(privateKeyArray);

  return await this.registry.postSignedEntry(toHexString(publicKeyArray), entry, signature, opts);
}

export async function signEntry(privateKey: string, entry: RegistryEntry): Promise<Uint8Array> {
  // TODO: Publicly available, validate input.

  const privateKeyArray = hexToUint8Array(privateKey);

  // Sign the entry.
  // TODO: signature type should be Signature?
  return sign(hashRegistryEntry(entry), privateKeyArray);
}

export async function postSignedEntry(
  this: SkynetClient,
  publicKey: string,
  entry: RegistryEntry,
  signature: Uint8Array,
  customOptions?: CustomSetEntryOptions
): Promise<void> {
  // TODO: Check for valid imputs.

  const opts = {
    ...defaultSetEntryOptions,
    ...this.customOptions,
    ...customOptions,
  };

  const data = {
    publickey: {
      algorithm: "ed25519",
      key: Array.from(hexToUint8Array(publicKey)),
    },
    datakey: toHexString(hashDataKey(entry.datakey)),
    // Set the revision as a string here since the value may be up to 64 bits.
    // We remove the quotes later in transformRequest.
    revision: entry.revision.toString(),
    data: Array.from(Buffer.from(entry.data)),
    signature: Array.from(signature),
  };

  await this.executeRequest({
    ...opts,
    endpointPath: opts.endpointSetEntry,
    method: "post",
    data,
    // Transform the request to remove quotes, since the revision needs to be
    // parsed as a uint64 on the Go side.
    transformRequest: function (data: unknown) {
      // Convert the object data to JSON.
      const json = JSON.stringify(data);
      // Change the revision value from a string to a JSON integer.
      return json.replace(regexRevisionWithQuotes, '"revision":$1');
    },
  });
}

export function validateRegistryEntry(name: string, value: unknown, valueKind: string): void {
  validateObject(name, value, valueKind);
  validateString(`${name}.datakey`, (value as RegistryEntry).datakey, `${valueKind} field`);
  validateString(`${name}.data`, (value as RegistryEntry).data, `${valueKind} field`);
  validateBigint(`${name}.revision`, (value as RegistryEntry).revision, `${valueKind} field`);
}<|MERGE_RESOLUTION|>--- conflicted
+++ resolved
@@ -4,13 +4,8 @@
 
 import { SkynetClient } from "./client";
 import { assertUint64 } from "./utils/number";
-<<<<<<< HEAD
-import { BaseCustomOptions, defaultOptions } from "./utils/skylink";
-import { hexToUint8Array, isHexString, toHexString, uint8ArrayToStringUtf8 } from "./utils/string";
-=======
 import { BaseCustomOptions, defaultBaseOptions } from "./utils/options";
-import { hexToUint8Array, toHexString, uint8ArrayToString } from "./utils/string";
->>>>>>> d197a54c
+import { hexToUint8Array, toHexString, uint8ArrayToStringUtf8 } from "./utils/string";
 import { getEntryUrlForPortal } from "./utils/url";
 import { hashDataKey, hashRegistryEntry, Signature } from "./crypto";
 import {
