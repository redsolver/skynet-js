--- conflicted
+++ resolved
@@ -3,25 +3,10 @@
 import { sign } from "tweetnacl";
 
 import { SkynetClient } from "./client";
-<<<<<<< HEAD
-import {
-  addUrlQuery,
-  BaseCustomOptions,
-  assertUint64,
-  defaultOptions,
-  hexToUint8Array,
-  makeUrl,
-  toHexString,
-  trimPrefix,
-  isHexString,
-  uriSkynsPrefix,
-} from "./utils";
-=======
 import { assertUint64 } from "./utils/number";
-import { BaseCustomOptions, defaultOptions } from "./utils/skylink";
+import { BaseCustomOptions, defaultOptions, uriSkynsPrefix } from "./utils/skylink";
 import { hexToUint8Array, isHexString, toHexString, trimPrefix } from "./utils/string";
 import { addUrlQuery, makeUrl } from "./utils/url";
->>>>>>> 9152ff42
 import { hashDataKey, hashRegistryEntry, Signature } from "./crypto";
 
 /**
