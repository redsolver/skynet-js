--- conflicted
+++ resolved
@@ -30,11 +30,7 @@
   },
   "lint-staged": {
     "*.{js,jsx,ts,tsx}": [
-<<<<<<< HEAD
       "eslint --max-warnings 0",
-=======
-      "eslint --ext .ts --max-warnings 0",
->>>>>>> b10c0ec2
       "prettier --write"
     ],
     "*.{json,yml,md}": [
