--- conflicted
+++ resolved
@@ -19,17 +19,10 @@
   // An object that configures minimum threshold enforcement for coverage results
   coverageThreshold: {
     global: {
-<<<<<<< HEAD
-      branches: 60,
-      functions: 60,
-      lines: 60,
-      statements: 60,
-=======
       branches: 100,
       functions: 100,
       lines: 100,
       statements: 100,
->>>>>>> 32a22982
     },
   },
   // The root directory that Jest should scan for tests and modules within
